--- conflicted
+++ resolved
@@ -14,7 +14,6 @@
 from alpaca_trade_api.polygon.entity import Ticker
 from alpaca_trade_api.stream2 import StreamConn
 from google.cloud import error_reporting
-from pandas import DataFrame as df
 from pytz import timezone
 from pytz.tzinfo import DstTzInfo
 
@@ -561,12 +560,9 @@
         key_id=config.prod_api_key_id,
         secret_key=config.prod_api_secret,
         data_stream="polygon",
-<<<<<<< HEAD
     )
     _alpaca_ws = AlpacaStreaming(
         key=config.prod_api_key_id, secret=config.prod_api_secret
-=======
->>>>>>> 86a5b5fe
     )
     await _alpaca_ws.connect()
     nyc = timezone("America/New_York")

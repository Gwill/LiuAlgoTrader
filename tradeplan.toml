--- conflicted
+++ resolved
@@ -1,13 +1,10 @@
 # This is a TOML configuration file.
 
 # if set to true, allow running outside market open hours
-<<<<<<< HEAD
-bypass_market_schedule = true
-=======
 bypass_market_schedule = false 
 
 events = ["second", "minute", "trade", "quote"]
->>>>>>> 29afbd28
+
 
 # ticket scanners, may have several
 # scanners during the day
@@ -19,41 +16,22 @@
 # trading strategies, can have several *strategy* blocks
 [strategies]
     # strategy class name, must implement Strategy class
-<<<<<<< HEAD
+
     [strategies.MomentumLongV3]
-        filename = "/Users/amichayoren/dev/trades/momentum_long_v3.py"
+        filename = "/home/amichayoren/trader/momentum_long_v3.py"
 
         # check_patterns = true
-=======
+
     [strategies.VWAPShort]
         filename = "/home/amichayoren/trader/vwap_short.py"
->>>>>>> 29afbd28
+
 
         # trading schedules block, trades many have
         # several windows within the same day
         [[strategies.MomentumLongV3.schedule]]
             start = 15
             duration = 60
-<<<<<<< HEAD
-
-    # strategy class name, must implement Strategy class
-    [strategies.GoldenPair]
-        filename = "/Users/amichayoren/dev/trades/golden_pair.py"
-
-        # check_patterns = true
-=======
-    [strategies.MomentumLongV3]
-        filename = "/home/amichayoren/trader/momentum_long_v3.py"
->>>>>>> 29afbd28
-
-        # trading schedules block, trades many have
-        # several windows within the same day
-        [[strategies.GoldenPair.schedule]]
-            start = 15
-            duration = 60
-<<<<<<< HEAD
-
-=======
->>>>>>> 29afbd28
 
 
+
+
